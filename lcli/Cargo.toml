[package]
name = "lcli"
description = "Lighthouse CLI (modeled after zcli)"
version = "0.3.0"
authors = ["Paul Hauner <paul@paulhauner.com>"]
edition = "2018"

[features]
portable = ["bls/supranational-portable"]

[dependencies]
bls = { path = "../crypto/bls" }
clap = "2.33.3"
hex = "0.4.2"
log = "0.4.11"
serde = "1.0.116"
serde_yaml = "0.8.13"
simple_logger = "1.10.0"
types = { path = "../consensus/types" }
state_processing = { path = "../consensus/state_processing" }
eth2_ssz = "0.1.2"
regex = "1.3.9"
futures = { version = "0.3.5", features = ["compat"] }
environment = { path = "../lighthouse/environment" }
web3 = "0.11.0"
eth2_testnet_config = { path = "../common/eth2_testnet_config" }
dirs = "3.0.1"
genesis = { path = "../beacon_node/genesis" }
deposit_contract = { path = "../common/deposit_contract" }
<<<<<<< HEAD
tree_hash = "0.1.0"
=======
tree_hash = "0.1.1"
>>>>>>> b0833033
tokio = { version = "0.2.22", features = ["full"] }
clap_utils = { path = "../common/clap_utils" }
eth2_libp2p = { path = "../beacon_node/eth2_libp2p" }
validator_dir = { path = "../common/validator_dir", features = ["insecure_keys"] }
rand = "0.7.3"
eth2_keystore = { path = "../crypto/eth2_keystore" }
lighthouse_version = { path = "../common/lighthouse_version" }
directory = { path = "../common/directory" }<|MERGE_RESOLUTION|>--- conflicted
+++ resolved
@@ -27,11 +27,7 @@
 dirs = "3.0.1"
 genesis = { path = "../beacon_node/genesis" }
 deposit_contract = { path = "../common/deposit_contract" }
-<<<<<<< HEAD
-tree_hash = "0.1.0"
-=======
 tree_hash = "0.1.1"
->>>>>>> b0833033
 tokio = { version = "0.2.22", features = ["full"] }
 clap_utils = { path = "../common/clap_utils" }
 eth2_libp2p = { path = "../beacon_node/eth2_libp2p" }
