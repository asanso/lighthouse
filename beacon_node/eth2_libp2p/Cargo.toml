[package]
name = "eth2_libp2p"
version = "0.2.0"
authors = ["Sigma Prime <contact@sigmaprime.io>"]
edition = "2018"

[dependencies]
discv5 = { version = "0.1.0-beta.7", features = ["libp2p"] }
unsigned-varint = { version = "0.6.0", features = ["codec"] }
types = { path =  "../../consensus/types" }
hashset_delay = { path = "../../common/hashset_delay" }
eth2_ssz_types = { path =  "../../consensus/ssz_types" }
serde = { version = "1.0.116", features = ["derive"] }
serde_derive = "1.0.116"
eth2_ssz = "0.1.2"
eth2_ssz_derive = "0.1.0"
slog = { version = "2.5.2", features = ["max_level_trace"] }
lighthouse_version = { path = "../../common/lighthouse_version" }
tokio = { version = "1.7.1", features = ["time", "macros"] }
futures = "0.3.7"
futures-io = "0.3.7"
error-chain = "0.12.4"
dirs = "3.0.1"
fnv = "1.0.7"
lazy_static = "1.4.0"
lighthouse_metrics = { path = "../../common/lighthouse_metrics" }
smallvec = "1.6.1"
tokio-io-timeout = "1.1.1"
lru = "0.6.0"
parking_lot = "0.11.0"
sha2 = "0.9.1"
base64 = "0.13.0"
snap = "1.0.1"
void = "1.0.2"
hex = "0.4.2"
tokio-util = { version = "0.6.2", features = ["codec", "compat", "time"] }
tiny-keccak = "2.0.2"
task_executor = { path = "../../common/task_executor" }
rand = "0.7.3"
directory = { path = "../../common/directory" }
regex = "1.3.9"
strum = { version = "0.20", features = ["derive"] }
superstruct = "0.2.0"

[dependencies.libp2p]
<<<<<<< HEAD
# version = "0.35.1"
# TODO: Update once https://github.com/libp2p/rust-libp2p/pull/2103 is merged.
git = "https://github.com/pawanjay176/rust-libp2p"
branch = "message-id-gossipsub"
default-features = false
features = ["websocket", "identify", "mplex", "yamux", "noise", "gossipsub", "dns", "tcp-tokio"]
=======
#version = "0.39.1"
#default-features = false
git = "https://github.com/sigp/rust-libp2p"
rev = "323cae1d08112052740834aa1fb262ae43e6f783"
features = ["websocket", "identify", "mplex", "yamux", "noise", "gossipsub", "dns-tokio", "tcp-tokio"]
>>>>>>> 9a8320be

[dev-dependencies]
tokio = { version = "1.7.1", features = ["full"] }
slog-term = "2.6.0"
slog-async = "2.5.0"
tempfile = "3.1.0"
exit-future = "0.2.0"

[features]
libp2p-websocket = []<|MERGE_RESOLUTION|>--- conflicted
+++ resolved
@@ -43,20 +43,12 @@
 superstruct = "0.2.0"
 
 [dependencies.libp2p]
-<<<<<<< HEAD
-# version = "0.35.1"
+#version = "0.39.1"
+#default-features = false
 # TODO: Update once https://github.com/libp2p/rust-libp2p/pull/2103 is merged.
 git = "https://github.com/pawanjay176/rust-libp2p"
-branch = "message-id-gossipsub"
-default-features = false
-features = ["websocket", "identify", "mplex", "yamux", "noise", "gossipsub", "dns", "tcp-tokio"]
-=======
-#version = "0.39.1"
-#default-features = false
-git = "https://github.com/sigp/rust-libp2p"
-rev = "323cae1d08112052740834aa1fb262ae43e6f783"
+branch = "total-connection-limit"
 features = ["websocket", "identify", "mplex", "yamux", "noise", "gossipsub", "dns-tokio", "tcp-tokio"]
->>>>>>> 9a8320be
 
 [dev-dependencies]
 tokio = { version = "1.7.1", features = ["full"] }
