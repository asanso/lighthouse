--- conflicted
+++ resolved
@@ -526,14 +526,6 @@
             );
             peer_info.client = client::Client::from_identify_info(info);
 
-<<<<<<< HEAD
-            if previous_kind != peer_info.client.kind {
-                // update the peer client kind metric if the peer is connected
-                if matches!(
-                    peer_info.connection_status(),
-                    PeerConnectionStatus::Connected { .. }
-                        | PeerConnectionStatus::Disconnecting { .. }
-=======
             if previous_kind != peer_info.client.kind
                 || peer_info.listening_addresses != previous_listening_addresses
             {
@@ -545,11 +537,11 @@
                     "protocols" => ?info.protocols
                 );
 
-                // update the peer client kind metric
-                if let Some(v) = metrics::get_int_gauge(
-                    &metrics::PEERS_PER_CLIENT,
-                    &[&peer_info.client.kind.to_string()],
->>>>>>> 58012f85
+                // update the peer client kind metric if the peer is connected
+                if matches!(
+                    peer_info.connection_status(),
+                    PeerConnectionStatus::Connected { .. }
+                        | PeerConnectionStatus::Disconnecting { .. }
                 ) {
                     metrics::inc_gauge_vec(
                         &metrics::PEERS_PER_CLIENT,
