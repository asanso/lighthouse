--- conflicted
+++ resolved
@@ -2550,16 +2550,11 @@
                 .or(post_validator_duties_attester.boxed())
                 .or(post_validator_duties_sync.boxed())
                 .or(post_validator_aggregate_and_proofs.boxed())
-<<<<<<< HEAD
-                .or(post_lighthouse_liveness.boxed())
-                .or(post_validator_beacon_committee_subscriptions.boxed())
-                .or(post_lighthouse_database_historical_blocks.boxed()),
-=======
                 .or(post_validator_contribution_and_proofs.boxed())
                 .or(post_validator_beacon_committee_subscriptions.boxed())
                 .or(post_validator_sync_committee_subscriptions.boxed())
-                .or(post_lighthouse_liveness.boxed()),
->>>>>>> 4c4ebfba
+                .or(post_lighthouse_liveness.boxed())
+                .or(post_lighthouse_database_historical_blocks.boxed()),
         ))
         .recover(warp_utils::reject::handle_rejection)
         .with(slog_logging(log.clone()))
